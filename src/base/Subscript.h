///////////////////////////////////////////////////////////////////////////////
///
///	\file	Subscript.h
///	\author  Bryce Adelstein-Lelbach aka wash
///	\version January 28, 2016
///
///	<summary>
///		This file contains Subscript, a simple C++ meta-programming facility
///	 which enables C-style subscript indexing for contiguous
///	 multi-dimensional arrays.
///	</summary>
///	<remarks>
///		Copyright 2016 Bryce Adelstein-Lelbach aka wash
///
///	 Distributed under the Boost Software License, Version 1.0. (See
///	 accompanying file LICENSE_1_0.txt or copy at
///	 http://www.boost.org/LICENSE_1_0.txt)
///	</remarks>

#if !defined(_SUBSCRIPT_H_)
#define _SUBSCRIPT_H_

///////////////////////////////////////////////////////////////////////////////

#include <array>
#include <type_traits>
#include <cstddef>

<<<<<<< HEAD
///////////////////////////////////////////////////////////////////////////////

template <typename T, size_t size>
struct index_array
{
	T ix_[size];

#if defined(__INTEL_COMPILER)
	inline T& operator[](int i) {
#else
	inline T& operator[](int i) noexcept {
#endif
		return ix_[i];
	}

#if defined(__INTEL_COMPILER)
	inline const T& operator[](int i) const {
#else
	inline const T& operator[](int i) const noexcept {
#endif
		return ix_[i];
	}
};

///////////////////////////////////////////////////////////////////////////////

=======
>>>>>>> 1b5ff8ae
// expr := subscript+
// subscript := '[' c++-integral-expression ']'

template <typename T, std::ptrdiff_t FreeDims, std::ptrdiff_t NumDims>
struct Subscript;

template <typename T, std::ptrdiff_t FreeDims, std::ptrdiff_t NumDims>
struct Subscript
{
	typedef std::ptrdiff_t size_type;

	// The index of the first free dimension.
	enum { Dim = NumDims - FreeDims };

	T& object_;
	std::array<size_type, Dim> indices_;

#if defined(__INTEL_COMPILER)
	constexpr Subscript(T& object)
#else
	constexpr Subscript(T& object) noexcept
#endif
	  : object_(object), indices_() {}

#if defined(__INTEL_COMPILER)
	Subscript(
		size_type head,
		Subscript<T, FreeDims + 1, NumDims> const& tail
	)
#else
	Subscript(
	  size_type head
	  , Subscript<T, FreeDims + 1, NumDims> const& tail
	) noexcept
#endif
	  : object_(tail.object_)
	{
		for (size_type i = 0; i < Dim - 1; ++i)
			indices_[i] = tail.indices_[i];
		indices_[Dim - 1] = head;
	}

#if defined(__INTEL_COMPILER)
	Subscript<T, FreeDims - 1, NumDims> operator[](size_type idx) const
#else
	Subscript<T, FreeDims - 1, NumDims> operator[](size_type idx) const noexcept
#endif
	{
		return Subscript<T, FreeDims - 1, NumDims>(idx, *this);
	}
};

// This specialization is instantiated for the final index, and completes the
// indexing operation.
template <typename T, std::ptrdiff_t NumDims>
struct Subscript<T, 1, NumDims>
{
	typedef std::ptrdiff_t size_type;

	// The index of the first free dimension.
	enum { Dim = NumDims - 1 };

	T& object_;
<<<<<<< HEAD
	index_array<size_type, Dim> indices_;
=======
	std::array<size_type, Dim> indices_;
>>>>>>> 1b5ff8ae

#if defined(__INTEL_COMPILER)
	constexpr Subscript(T& object)
#else
	constexpr Subscript(T& object) noexcept
#endif
	  : object_(object), indices_() {}

#if defined(__INTEL_COMPILER)
	Subscript(
		size_type head,
		Subscript<T, 2, NumDims> const& tail
	)
#else
	Subscript(
		size_type head,
	  	Subscript<T, 2, NumDims> const& tail
	) noexcept
#endif
	  : object_(tail.object_)
	{
		for (size_type i = 0; i < Dim - 1; ++i)
			indices_[i] = tail.indices_[i];
		indices_[Dim - 1] = head;
	}

	///	<summary>
	///		Conversion-to-pointer operator, which allows us to return contigous
	///	</summary>
	operator typename std::conditional<
		// If we're bound to a const object...
		std::is_const<typename std::remove_reference<T>::type>::value,
		// ... then we're convertible to a const pointer ...
		typename T::ValueType const*,
		// ... otherwise, we're convertible to a non-const pointer.
		typename T::ValueType*
	>::type() const 
	{
		return object_(indices_);
	} 
};

#endif // _SUBSCRIPT_H_
<|MERGE_RESOLUTION|>--- conflicted
+++ resolved
@@ -22,11 +22,9 @@
 
 ///////////////////////////////////////////////////////////////////////////////
 
-#include <array>
 #include <type_traits>
 #include <cstddef>
 
-<<<<<<< HEAD
 ///////////////////////////////////////////////////////////////////////////////
 
 template <typename T, size_t size>
@@ -53,8 +51,6 @@
 
 ///////////////////////////////////////////////////////////////////////////////
 
-=======
->>>>>>> 1b5ff8ae
 // expr := subscript+
 // subscript := '[' c++-integral-expression ']'
 
@@ -70,7 +66,7 @@
 	enum { Dim = NumDims - FreeDims };
 
 	T& object_;
-	std::array<size_type, Dim> indices_;
+	index_array<size_type, Dim> indices_;
 
 #if defined(__INTEL_COMPILER)
 	constexpr Subscript(T& object)
@@ -118,11 +114,7 @@
 	enum { Dim = NumDims - 1 };
 
 	T& object_;
-<<<<<<< HEAD
 	index_array<size_type, Dim> indices_;
-=======
-	std::array<size_type, Dim> indices_;
->>>>>>> 1b5ff8ae
 
 #if defined(__INTEL_COMPILER)
 	constexpr Subscript(T& object)
